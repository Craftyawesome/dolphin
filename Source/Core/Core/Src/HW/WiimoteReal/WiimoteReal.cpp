// Copyright (C) 2003 Dolphin Project.

// This program is free software: you can redistribute it and/or modify
// it under the terms of the GNU General Public License as published by
// the Free Software Foundation, version 2.0.

// This program is distributed in the hope that it will be useful,
// but WITHOUT ANY WARRANTY; without even the implied warranty of
// MERCHANTABILITY or FITNESS FOR A PARTICULAR PURPOSE.  See the
// GNU General Public License 2.0 for more details.

// A copy of the GPL 2.0 should have been included with the program.
// If not, see http://www.gnu.org/licenses/

// Official SVN repository and contact information can be found at
// http://code.google.com/p/dolphin-emu/

#include <queue>
#include <algorithm>
#include <stdlib.h>

#include "Common.h"
#include "IniFile.h"
#include "StringUtil.h"
#include "Timer.h"
#include "Host.h"

#include "WiimoteReal.h"

#include "../WiimoteEmu/WiimoteHid.h"

unsigned int	g_wiimote_sources[MAX_WIIMOTES];

namespace WiimoteReal
{

void HandleFoundWiimotes(const std::vector<Wiimote*>&);
void HandleWiimoteConnect(Wiimote*);
void HandleWiimoteDisconnect(int index);

bool g_real_wiimotes_initialized = false;

std::recursive_mutex g_refresh_lock;

Wiimote* g_wiimotes[MAX_WIIMOTES];

WiimoteScanner g_wiimote_scanner;

Wiimote::Wiimote()
	: index()
#ifdef __APPLE__
	, inputlen(0)
#elif defined(__linux__) && HAVE_BLUEZ
	, cmd_sock(-1), int_sock(-1)
#elif defined(_WIN32)
	, dev_handle(0), stack(MSBT_STACK_UNKNOWN)
#endif
	, m_last_data_report(Report((u8 *)NULL, 0))
	, m_channel(0), m_run_thread(false)
{
#if defined(__linux__) && HAVE_BLUEZ
	bdaddr = (bdaddr_t){{0, 0, 0, 0, 0, 0}};
#endif

	DisableDataReporting();
}

Wiimote::~Wiimote()
{
	StopThread();	

	if (IsConnected())
		Disconnect();
	
	ClearReadQueue();

	// clear write queue
	Report rpt;
	while (m_write_reports.Pop(rpt))
		delete[] rpt.first;
}

// Silly, copying data n stuff, o well, don't use this too often
void Wiimote::SendPacket(const u8 rpt_id, const void* const data, const unsigned int size)
{
	Report rpt;
	rpt.second = size + 2;
	rpt.first = new u8[rpt.second];
	rpt.first[0] = 0xA1;
	rpt.first[1] = rpt_id;
	memcpy(rpt.first + 2, data, size);
	m_write_reports.Push(rpt);
}

void Wiimote::DisableDataReporting()
{
	wm_report_mode rpt;
	rpt.mode = WM_REPORT_CORE;
	rpt.all_the_time = 0;
	rpt.continuous = 0;
	rpt.rumble = 0;
	SendPacket(WM_REPORT_MODE, &rpt, sizeof(rpt));
}

void Wiimote::ClearReadQueue()
{
	Report rpt;

	if (m_last_data_report.first)
	{
		delete[] m_last_data_report.first;
		m_last_data_report.first = NULL;
	}

	while (m_read_reports.Pop(rpt))
		delete[] rpt.first;
}

void Wiimote::ControlChannel(const u16 channel, const void* const data, const u32 size)
{
	// Check for custom communication
	if (99 == channel)
		EmuStop();
	else
	{
		InterruptChannel(channel, data, size);
		const hid_packet* const hidp = (hid_packet*)data;
		if (hidp->type == HID_TYPE_SET_REPORT)
		{
			u8 handshake_ok = HID_HANDSHAKE_SUCCESS;
			Core::Callback_WiimoteInterruptChannel(index, channel, &handshake_ok, sizeof(handshake_ok));
		}
	}
}

void Wiimote::InterruptChannel(const u16 channel, const void* const data, const u32 size)
{
	if (0 == m_channel)	// first interrupt/control channel sent
	{
		ClearReadQueue();

		// request status
		wm_request_status rpt;
		rpt.rumble = 0;
		SendPacket(WM_REQUEST_STATUS, &rpt, sizeof(rpt));
	}

	m_channel = channel;	// this right?

	Report rpt;
	rpt.first = new u8[size];
	rpt.second = (u8)size;
	memcpy(rpt.first, (u8*)data, size);

	// Convert output DATA packets to SET_REPORT packets.
	// Nintendo Wiimotes work without this translation, but 3rd
	// party ones don't.
 	if (rpt.first[0] == 0xa2)
	{
		rpt.first[0] = WM_SET_REPORT | WM_BT_OUTPUT;
 	}

	if (rpt.first[0] == (WM_SET_REPORT | WM_BT_OUTPUT) &&
		rpt.first[1] == 0x18 && rpt.second == 23)
	{
		m_audio_reports.Push(rpt);
 		return;
 	}

	m_write_reports.Push(rpt);
}

bool Wiimote::Read()
{
	Report rpt;
	
	rpt.first = new unsigned char[MAX_PAYLOAD];
	rpt.second = IORead(rpt.first);

	if (0 == rpt.second)
		Disconnect();

	if (rpt.second > 0 && m_channel > 0) {
		// Add it to queue
		m_read_reports.Push(rpt);
		return true;
	}

	delete[] rpt.first;
	return false;
}

bool Wiimote::Write()
{
	Report rpt;
	
	if (last_audio_report.GetTimeDifference() > 5 && m_audio_reports.Pop(rpt))
	{
		IOWrite(rpt.first, rpt.second);
		last_audio_report.Update();
		
		delete[] rpt.first;
		return true;
	}
	else if (m_write_reports.Pop(rpt))
	{
		IOWrite(rpt.first, rpt.second);
		delete[] rpt.first;
		return true;
	}

	return false;
}

// Returns the next report that should be sent
Report Wiimote::ProcessReadQueue()
{
	// Pop through the queued reports
	Report rpt = m_last_data_report;
	while (m_read_reports.Pop(rpt))
	{
		if (rpt.first[1] >= WM_REPORT_CORE)
			// A data report
			m_last_data_report = rpt;
		else
			// Some other kind of report
			return rpt;
	}

	// The queue was empty, or there were only data reports
	return rpt;
}

void Wiimote::Update()
{
	// Pop through the queued reports
	Report const rpt = ProcessReadQueue();

	// Send the report
	if (rpt.first != NULL && m_channel > 0)
		Core::Callback_WiimoteInterruptChannel(index, m_channel,
			rpt.first, rpt.second);

	// Delete the data if it isn't also the last data rpt
	if (rpt != m_last_data_report)
		delete[] rpt.first;
}

void Wiimote::EmuStop()
{
	m_channel = 0;

	DisableDataReporting();

	NOTICE_LOG(WIIMOTE, "Stopping wiimote data reporting");
}

// Rumble briefly
void Wiimote::Rumble()
{
	unsigned char buffer = 0x01;
	DEBUG_LOG(WIIMOTE, "Starting rumble...");
	SendRequest(WM_CMD_RUMBLE, &buffer, 1);

	SLEEP(200);

	DEBUG_LOG(WIIMOTE, "Stopping rumble...");
	buffer = 0x00;
	SendRequest(WM_CMD_RUMBLE, &buffer, 1);
}

// Set the active LEDs.
// leds is a bitwise OR of WIIMOTE_LED_1 through WIIMOTE_LED_4.
void Wiimote::SetLEDs(int new_leds)
{
	// Remove the lower 4 bits because they control rumble
	u8 const buffer = (new_leds & 0xF0);
	SendRequest(WM_CMD_LED, &buffer, 1);
}

bool Wiimote::EmuStart()
{
	// Send a handshake

	// Set buffer[0] to 0x04 for continuous reporting
	u8 const buffer[2] = {0x04, 0x30};

	NOTICE_LOG(WIIMOTE, "Sending handshake to wiimote");

	return SendRequest(WM_CMD_REPORT_TYPE, buffer, 2);
}

// Send a packet to the wiimote.
// report_type should be one of WIIMOTE_CMD_LED, WIIMOTE_CMD_RUMBLE, etc.
bool Wiimote::SendRequest(u8 report_type, u8 const* data, int length)
{
	unsigned char buffer[32] = {WM_SET_REPORT | WM_BT_OUTPUT, report_type};

	memcpy(buffer + 2, data, length);

	return (IOWrite(buffer, length + 2) != 0);
}

unsigned int CalculateWantedWiimotes()
{
	// Figure out how many real wiimotes are required
	unsigned int wanted_wiimotes = 0;
	for (unsigned int i = 0; i < MAX_WIIMOTES; ++i)
		if (WIIMOTE_SRC_REAL & g_wiimote_sources[i] && !g_wiimotes[i])
			++wanted_wiimotes;

	return wanted_wiimotes;
}

void WiimoteScanner::WantWiimotes(size_t count)
{
	want_wiimotes = count;
}

void WiimoteScanner::StartScanning()
{
	run_thread = true;
	scan_thread = std::thread(std::mem_fun(&WiimoteScanner::ThreadFunc), this);
}

void WiimoteScanner::StopScanning()
{
	run_thread = false;
	if (scan_thread.joinable())
	{
		scan_thread.join();
		NOTICE_LOG(WIIMOTE, "Wiimote scanning has stopped");
	}
}

void WiimoteScanner::ThreadFunc()
{
	Common::SetCurrentThreadName("Wiimote Scanning Thread");

	NOTICE_LOG(WIIMOTE, "Wiimote scanning has started");

	while (run_thread)
	{
		auto const found_wiimotes = FindWiimotes(want_wiimotes);
		HandleFoundWiimotes(found_wiimotes);
#if 1
		{
		// TODO: this code here is ugly
		std::lock_guard<std::recursive_mutex> lk(g_refresh_lock);
		for (unsigned int i = 0; i != MAX_WIIMOTES; ++i)
			if (g_wiimotes[i] && !g_wiimotes[i]->IsConnected())
				HandleWiimoteDisconnect(i);
		}
#endif	
		//std::this_thread::yield();
		Common::SleepCurrentThread(500);
	}
}

void Wiimote::StartThread()
{
	m_run_thread = true;
	m_wiimote_thread = std::thread(std::mem_fun(&Wiimote::ThreadFunc), this);
}

void Wiimote::StopThread()
{
	m_run_thread = false;
	if (m_wiimote_thread.joinable())
		m_wiimote_thread.join();
}

void Wiimote::ThreadFunc()
{
	Common::SetCurrentThreadName("Wiimote Device Thread");

	// rumble briefly
	Rumble();

	// main loop
	while (m_run_thread && IsConnected())
	{
#ifdef __APPLE__
		while (Write()) {}
		Common::SleepCurrentThread(1);
#else
<<<<<<< HEAD
		// TODO: this is all a mess
		while (m_run_thread && IsConnected())
		{
			bool const did_write = Write();
=======
		bool const did_something = Write() || Read();
		if (!did_something)
			Common::SleepCurrentThread(1);
#endif
	}
}
>>>>>>> 95d08db4

			if (did_write)
				break;
			else
				if (!Read())
					break;

			// TODO: what is this doing?
			//if (m_audio_reports.Size() && did_write)
			//	Read();

			// TODO: make work well
			//Common::SleepCurrentThread(m_audio_reports.Size() ? 5 : 2);
			Common::SleepCurrentThread(2);
		}
#endif
	}
}

void LoadSettings()
{
	std::string ini_filename = File::GetUserPath(D_CONFIG_IDX) + WIIMOTE_INI_NAME ".ini";

	IniFile inifile;
	inifile.Load(ini_filename);

	for (unsigned int i=0; i<MAX_WIIMOTES; ++i)
	{
		std::string secname("Wiimote");
		secname += (char)('1' + i);
		IniFile::Section& sec = *inifile.GetOrCreateSection(secname.c_str());

		sec.Get("Source", &g_wiimote_sources[i], i ? WIIMOTE_SRC_NONE : WIIMOTE_SRC_EMU);
	}
}

void Initialize()
{
	NOTICE_LOG(WIIMOTE, "WiimoteReal::Initialize");

	std::lock_guard<std::recursive_mutex> lk(g_refresh_lock);

	if (g_real_wiimotes_initialized)
		return;

	auto const wanted_wiimotes = CalculateWantedWiimotes();
	g_wiimote_scanner.WantWiimotes(wanted_wiimotes);

	//if (wanted_wiimotes > 0)
		g_wiimote_scanner.StartScanning();

	g_real_wiimotes_initialized = true;
}

void Shutdown(void)
{
	NOTICE_LOG(WIIMOTE, "WiimoteReal::Shutdown");
	
	g_wiimote_scanner.StopScanning();

	std::lock_guard<std::recursive_mutex> lk(g_refresh_lock);

	if (!g_real_wiimotes_initialized)
		return;

	g_real_wiimotes_initialized = false;

	for (unsigned int i = 0; i < MAX_WIIMOTES; ++i)
		HandleWiimoteDisconnect(i);
}

void ChangeWiimoteSource(unsigned int index, int source)
{
	std::lock_guard<std::recursive_mutex> lk(g_refresh_lock);

	g_wiimote_sources[index] = source;

	// source is emulated, kill any real connection
	if (!(WIIMOTE_SRC_REAL & g_wiimote_sources[index]))
		HandleWiimoteDisconnect(index);

	auto const wanted_wiimotes = CalculateWantedWiimotes();
	g_wiimote_scanner.WantWiimotes(wanted_wiimotes);
}

void HandleWiimoteConnect(Wiimote* wm)
{
	std::lock_guard<std::recursive_mutex> lk(g_refresh_lock);

	for (unsigned int i = 0; i != MAX_WIIMOTES; ++i)
	{
		if (WIIMOTE_SRC_REAL & g_wiimote_sources[i] && !g_wiimotes[i])
		{
			g_wiimotes[i] = wm;

			wm->index = i;
			wm->StartThread();
			wm->SetLEDs(WIIMOTE_LED_1 << i);

			Host_ConnectWiimote(i, true);
			
			NOTICE_LOG(WIIMOTE, "Connected to wiimote %i.", i + 1);

			wm = NULL;
			break;
		}
	}

	delete wm;

	auto const want_wiimotes = CalculateWantedWiimotes();
	g_wiimote_scanner.WantWiimotes(want_wiimotes);
}

void HandleWiimoteDisconnect(int index)
{
	// locked above
	//std::lock_guard<std::recursive_mutex> lk(g_refresh_lock);

	Host_ConnectWiimote(index, false);

	if (g_wiimotes[index])
	{
		delete g_wiimotes[index];
		g_wiimotes[index] = NULL;
	
		NOTICE_LOG(WIIMOTE, "Disconnected wiimote %i.", index + 1);
	}

	auto const want_wiimotes = CalculateWantedWiimotes();
	g_wiimote_scanner.WantWiimotes(want_wiimotes);
}

void HandleFoundWiimotes(const std::vector<Wiimote*>& wiimotes)
{
	std::for_each(wiimotes.begin(), wiimotes.end(), [](Wiimote* const wm)
	{
		if (wm->Connect())
			HandleWiimoteConnect(wm);
		else
			delete wm;
	});
}

// This is called from the GUI thread
void Refresh()
{
	std::lock_guard<std::recursive_mutex> lk(g_refresh_lock);

#ifdef _WIN32
	Shutdown();
	Initialize();
#else
/*
	// Make sure real wiimotes have been initialized
	if (!g_real_wiimotes_initialized)
	{
		Initialize();
		return;
	}

	// Find the number of slots configured for real wiimotes
	unsigned int wanted_wiimotes = 0;
	for (unsigned int i = 0; i < MAX_WIIMOTES; ++i)
		if (WIIMOTE_SRC_REAL & g_wiimote_sources[i])
			++wanted_wiimotes;

	// Remove wiimotes that are paired with slots no longer configured for a
	// real wiimote or that are disconnected
	for (unsigned int i = 0; i < MAX_WIIMOTES; ++i)
		if (g_wiimotes[i] && (!(WIIMOTE_SRC_REAL & g_wiimote_sources[i]) ||
					!g_wiimotes[i]->IsConnected()))
		{
			delete g_wiimotes[i];
			g_wiimotes[i] = NULL;
			--g_wiimotes_found;
		}

	// Scan for wiimotes if we want more
	if (wanted_wiimotes > g_wiimotes_found)
	{
		// Scan for wiimotes
		unsigned int num_wiimotes = FindWiimotes(g_wiimotes, wanted_wiimotes);

		DEBUG_LOG(WIIMOTE, "Found %i Real Wiimotes, %i wanted", num_wiimotes, wanted_wiimotes);

		// Connect newly found wiimotes.
		int num_new_wiimotes = ConnectWiimotes(g_wiimotes);

		DEBUG_LOG(WIIMOTE, "Connected to %i additional Real Wiimotes", num_new_wiimotes);

		g_wiimotes_found = num_wiimotes;
	}
*/
#endif
}

void InterruptChannel(int _WiimoteNumber, u16 _channelID, const void* _pData, u32 _Size)
{
	std::lock_guard<std::recursive_mutex> lk(g_refresh_lock);

	if (g_wiimotes[_WiimoteNumber])
		g_wiimotes[_WiimoteNumber]->InterruptChannel(_channelID, _pData, _Size);
}

void ControlChannel(int _WiimoteNumber, u16 _channelID, const void* _pData, u32 _Size)
{
	std::lock_guard<std::recursive_mutex> lk(g_refresh_lock);

	if (g_wiimotes[_WiimoteNumber])
		g_wiimotes[_WiimoteNumber]->ControlChannel(_channelID, _pData, _Size);
}


// Read the Wiimote once
void Update(int _WiimoteNumber)
{
	std::lock_guard<std::recursive_mutex> lk(g_refresh_lock);

	if (g_wiimotes[_WiimoteNumber])
		g_wiimotes[_WiimoteNumber]->Update();
	else
		Host_ConnectWiimote(_WiimoteNumber, false);
}

void StateChange(EMUSTATE_CHANGE newState)
{
	//std::lock_guard<std::recursive_mutex> lk(g_refresh_lock);

	// TODO: disable/enable auto reporting, maybe
}

bool IsValidBluetoothName(const std::string& name)
{
	std::string const prefix("Nintendo RVL-");
	return name.size() > prefix.size() &&
		std::equal(prefix.begin(), prefix.end(), name.begin());
}

}; // end of namespace<|MERGE_RESOLUTION|>--- conflicted
+++ resolved
@@ -160,13 +160,6 @@
 		rpt.first[0] = WM_SET_REPORT | WM_BT_OUTPUT;
  	}
 
-	if (rpt.first[0] == (WM_SET_REPORT | WM_BT_OUTPUT) &&
-		rpt.first[1] == 0x18 && rpt.second == 23)
-	{
-		m_audio_reports.Push(rpt);
- 		return;
- 	}
-
 	m_write_reports.Push(rpt);
 }
 
@@ -192,23 +185,25 @@
 
 bool Wiimote::Write()
 {
-	Report rpt;
+	if (!m_write_reports.Empty())
+	{
+		Report const& rpt = m_write_reports.Front();
+		
+		bool const is_speaker_data = rpt.first[1] == WM_WRITE_SPEAKER_DATA;
+		
+		if (!is_speaker_data || last_audio_report.GetTimeDifference() > 5)
+		{
+			IOWrite(rpt.first, rpt.second);
+			
+			if (is_speaker_data)
+				last_audio_report.Update();
+			
+			delete[] rpt.first;
+			m_write_reports.Pop();
+			return true;
+		}
+	}
 	
-	if (last_audio_report.GetTimeDifference() > 5 && m_audio_reports.Pop(rpt))
-	{
-		IOWrite(rpt.first, rpt.second);
-		last_audio_report.Update();
-		
-		delete[] rpt.first;
-		return true;
-	}
-	else if (m_write_reports.Pop(rpt))
-	{
-		IOWrite(rpt.first, rpt.second);
-		delete[] rpt.first;
-		return true;
-	}
-
 	return false;
 }
 
@@ -384,34 +379,9 @@
 		while (Write()) {}
 		Common::SleepCurrentThread(1);
 #else
-<<<<<<< HEAD
-		// TODO: this is all a mess
-		while (m_run_thread && IsConnected())
-		{
-			bool const did_write = Write();
-=======
 		bool const did_something = Write() || Read();
 		if (!did_something)
 			Common::SleepCurrentThread(1);
-#endif
-	}
-}
->>>>>>> 95d08db4
-
-			if (did_write)
-				break;
-			else
-				if (!Read())
-					break;
-
-			// TODO: what is this doing?
-			//if (m_audio_reports.Size() && did_write)
-			//	Read();
-
-			// TODO: make work well
-			//Common::SleepCurrentThread(m_audio_reports.Size() ? 5 : 2);
-			Common::SleepCurrentThread(2);
-		}
 #endif
 	}
 }
